/*
 * Copyright (c) 2012-2015 Snowplow Analytics Ltd. All rights reserved.
 *
 * This program is licensed to you under the Apache License Version 2.0,
 * and you may not use this file except in compliance with the
 * Apache License Version 2.0.
 * You may obtain a copy of the Apache License Version 2.0 at
 * http://www.apache.org/licenses/LICENSE-2.0.
 *
 * Unless required by applicable law or agreed to in writing,
 * software distributed under the Apache License Version 2.0 is distributed on
 * an "AS IS" BASIS, WITHOUT WARRANTIES OR CONDITIONS OF ANY KIND, either
 * express or implied.  See the Apache License Version 2.0 for the specific
 * language governing permissions and limitations there under.
 */
import sbt._
import Keys._

object BuildSettings {

  // Basic settings for our app
  lazy val basicSettings = Seq[Setting[_]](
    organization          :=  "com.snowplowanalytics",
<<<<<<< HEAD
    version               :=  "0.23.1",
=======
    version               :=  "0.25.0-M1",
>>>>>>> e1d47c05
    description           :=  "Common functionality for enriching raw Snowplow events",
    scalaVersion          :=  "2.10.1",
    scalacOptions         :=  Seq("-deprecation", "-encoding", "utf8",
                                  "-unchecked", "-feature",
                                  "-target:jvm-1.7"),
    scalacOptions in Test :=  Seq("-Yrangepos"),
    resolvers             ++= Dependencies.resolutionRepos
  )

  // Makes our SBT app settings available from within the ETL
  lazy val scalifySettings = Seq(sourceGenerators in Compile <+= (sourceManaged in Compile, version, name, organization, scalaVersion) map { (d, v, n, o, sv) =>
    val file = d / "settings.scala"
    IO.write(file, """package com.snowplowanalytics.snowplow.enrich.common.generated
      |object ProjectSettings {
      |  val version = "%s"
      |  val name = "%s"
      |  val organization = "%s"
      |  val scalaVersion = "%s"
      |}
      |""".stripMargin.format(v, n, o, sv))
    Seq(file)
  })

  // For MaxMind support in the test suite
  import Dependencies._

  // Publish settings
  // TODO: update with ivy credentials etc when we start using Nexus
  lazy val publishSettings = Seq[Setting[_]](
   
    crossPaths := false,
    publishTo <<= version { version =>
      val basePath = "target/repo/%s".format {
        if (version.trim.endsWith("SNAPSHOT")) "snapshots/" else "releases/"
      }
      Some(Resolver.file("Local Maven repository", file(basePath)) transactional())
    }
  )

  lazy val buildSettings = basicSettings ++ scalifySettings ++ publishSettings
}<|MERGE_RESOLUTION|>--- conflicted
+++ resolved
@@ -21,11 +21,7 @@
   // Basic settings for our app
   lazy val basicSettings = Seq[Setting[_]](
     organization          :=  "com.snowplowanalytics",
-<<<<<<< HEAD
-    version               :=  "0.23.1",
-=======
     version               :=  "0.25.0-M1",
->>>>>>> e1d47c05
     description           :=  "Common functionality for enriching raw Snowplow events",
     scalaVersion          :=  "2.10.1",
     scalacOptions         :=  Seq("-deprecation", "-encoding", "utf8",
